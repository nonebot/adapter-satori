--- conflicted
+++ resolved
@@ -1,10 +1,6 @@
 [project]
 name = "nonebot-adapter-satori"
-<<<<<<< HEAD
-version = "0.12.6"
-=======
 version = "0.13.0rc1"
->>>>>>> 0ef197be
 description = "Satori Protocol Adapter for Nonebot2"
 authors = [
     {name = "RF-Tar-Railt",email = "rf_tar_railt@qq.com"},
